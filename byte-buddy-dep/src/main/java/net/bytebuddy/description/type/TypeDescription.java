--- conflicted
+++ resolved
@@ -1123,13 +1123,8 @@
         }
 
         @Override
-<<<<<<< HEAD
-        public TypeDescription getDefiningType() {
-            return UNDEFINED;
-=======
         public TypeDescription getDeclaringType() {
             throw new IllegalStateException("Cannot resolve declared type of a latent type description: " + this);
->>>>>>> 012bb90a
         }
 
         @Override
@@ -1168,12 +1163,12 @@
         }
 
         @Override
-        public GenericTypeDescription getSuperType() {
-            return GenericTypeDescription.OBJECT;
-        }
-
-        @Override
-        public GenericTypeList getInterfaces() {
+        protected GenericTypeDescription getDeclaredSuperType() {
+            return TypeDescription.OBJECT;
+        }
+
+        @Override
+        protected GenericTypeList getDeclaredInterfaces() {
             return new GenericTypeList.Empty();
         }
 
