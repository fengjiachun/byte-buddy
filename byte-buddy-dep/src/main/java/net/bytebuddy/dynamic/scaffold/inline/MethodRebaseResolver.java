package net.bytebuddy.dynamic.scaffold.inline;

import net.bytebuddy.ClassFileVersion;
import net.bytebuddy.description.annotation.AnnotationList;
import net.bytebuddy.description.method.MethodDescription;
import net.bytebuddy.description.method.MethodList;
import net.bytebuddy.description.method.ParameterDescription;
import net.bytebuddy.description.method.ParameterList;
import net.bytebuddy.description.type.TypeDescription;
import net.bytebuddy.description.type.generic.GenericTypeDescription;
import net.bytebuddy.description.type.generic.GenericTypeList;
import net.bytebuddy.dynamic.DynamicType;
import net.bytebuddy.implementation.auxiliary.AuxiliaryType;
import net.bytebuddy.implementation.auxiliary.TrivialType;
import net.bytebuddy.implementation.bytecode.StackManipulation;
import net.bytebuddy.implementation.bytecode.constant.NullConstant;
import net.bytebuddy.utility.RandomString;
import org.objectweb.asm.Opcodes;

import java.util.Collections;
import java.util.HashMap;
import java.util.List;
import java.util.Map;

import static net.bytebuddy.utility.ByteBuddyCommons.join;

/**
 * A method rebase resolver is responsible for mapping methods of an instrumented type to an alternative signature.
 * This way a method can exist in two versions within a class:
 * <ol>
 * <li>The rebased method which represents the original implementation as it is present in a class file.</li>
 * <li>An overriden method which implements user code which is still able to invoke the original, rebased method.</li>
 * </ol>
 */
public interface MethodRebaseResolver {

    /**
     * Checks if a method is eligible for rebasing and resolves this possibly rebased method.
     *
     * @param methodDescription A description of the method to resolve.
     * @return A resolution for the given method.
     */
    Resolution resolve(MethodDescription.InDefinedShape methodDescription);

    /**
     * Returns a (potentially empty) list of auxiliary types that are required by this method rebase resolver.
     *
     * @return A list of auxiliary types that are required by this method rebase resolver.
     */
    List<DynamicType> getAuxiliaryTypes();

    /**
     * A method rebase resolver that preserves any method in its original form.
     */
    enum Disabled implements MethodRebaseResolver {

        /**
         * The singleton instance.
         */
        INSTANCE;

        @Override
        public Resolution resolve(MethodDescription.InDefinedShape methodDescription) {
            return new Resolution.Preserved(methodDescription);
        }

        @Override
        public List<DynamicType> getAuxiliaryTypes() {
            return Collections.emptyList();
        }

        @Override
        public String toString() {
            return "MethodRebaseResolver.Disabled." + name();
        }

    }

    /**
     * A method name transformer provides a unique mapping of a method's name to an alternative name.
     *
     * @see MethodRebaseResolver
     */
    interface MethodNameTransformer {

        /**
         * Transforms a method's name to an alternative name. This name must not be equal to any existing method of the
         * created class.
         *
         * @param methodDescription The original method.
         * @return The alternative name.
         */
        String transform(MethodDescription methodDescription);

        /**
         * A method name transformer that adds a fixed suffix to an original method name, separated by a {@code $}.
         */
        class Suffixing implements MethodNameTransformer {

            /**
             * The default suffix to add to an original method name.
             */
            private static final String DEFAULT_SUFFIX = "original$";

            /**
             * The suffix to append to a method name.
             */
            private final String suffix;

            /**
             * Creates a new suffixing method name transformer which adds a default suffix with a random name component.
             *
             * @return A method name transformer that adds a randomized suffix to the original method name.
             */
            public static MethodNameTransformer withRandomSuffix() {
                return new Suffixing(DEFAULT_SUFFIX + RandomString.make());
            }

            /**
             * Creates a new suffixing method name transformer.
             *
             * @param suffix The suffix to add to the method name before the seed.
             */
            public Suffixing(String suffix) {
                this.suffix = suffix;
            }

            @Override
            public String transform(MethodDescription methodDescription) {
                return String.format("%s$%s", methodDescription.getInternalName(), suffix);
            }

            @Override
            public boolean equals(Object other) {
                return this == other || !(other == null || getClass() != other.getClass())
                        && suffix.equals(((Suffixing) other).suffix);
            }

            @Override
            public int hashCode() {
                return suffix.hashCode();
            }

            @Override
            public String toString() {
                return "MethodRebaseResolver.MethodNameTransformer.Suffixing{" +
                        "suffix='" + suffix + '\'' +
                        '}';
            }
        }

        /**
         * A method name transformer that adds a fixed prefix to an original method name.
         */
        class Prefixing implements MethodNameTransformer {

            /**
             * The default prefix to add to an original method name.
             */
            private static final String DEFAULT_PREFIX = "original";

            /**
             * The prefix that is appended.
             */
            private final String prefix;

            /**
             * Creates a new prefixing method name transformer using a default prefix.
             */
            public Prefixing() {
                this(DEFAULT_PREFIX);
            }

            /**
             * Creates a new prefixing method name transformer.
             *
             * @param prefix The prefix being used.
             */
            public Prefixing(String prefix) {
                this.prefix = prefix;
            }

            @Override
            public String transform(MethodDescription methodDescription) {
                return String.format("%s%s", prefix, methodDescription.getInternalName());
            }

            @Override
            public boolean equals(Object other) {
                return this == other || !(other == null || getClass() != other.getClass())
                        && prefix.equals(((Prefixing) other).prefix);
            }

            @Override
            public int hashCode() {
                return prefix.hashCode();
            }

            @Override
            public String toString() {
                return "MethodRebaseResolver.MethodNameTransformer.Prefixing{" +
                        "prefix='" + prefix + '\'' +
                        '}';
            }
        }
    }

    /**
     * A resolution for a method that was checked by a {@link MethodRebaseResolver}.
     */
    interface Resolution {

        /**
         * Checks if this resolution represents a rebased method.
         *
         * @return {@code true} if this resolution requires to rebase a method.
         */
        boolean isRebased();

        /**
         * Returns the resolved method if this resolution represents a rebased method or the original method.
         *
         * @return The resolved method if this resolution represents a rebased method or the original method.
         */
        MethodDescription.InDefinedShape getResolvedMethod();

        /**
         * A rebased method might require additional arguments in order to create a distinct signature. The
         * stack manipulation that is returned from this method loads these arguments onto the operand stack. For
         * a non-rebased method, this method throws an {@link java.lang.IllegalArgumentException}.
         *
         * @return A stack manipulation that loaded the additional arguments onto the stack, if any.
         */
        StackManipulation getAdditionalArguments();

        /**
         * A {@link MethodRebaseResolver.Resolution} of a non-rebased method.
         */
        class Preserved implements Resolution {

            /**
             * The preserved method.
             */
            private final MethodDescription.InDefinedShape methodDescription;

            /**
             * Creates a new {@link MethodRebaseResolver.Resolution} for
             * a non-rebased method.
             *
             * @param methodDescription The preserved method.
             */
            public Preserved(MethodDescription.InDefinedShape methodDescription) {
                this.methodDescription = methodDescription;
            }

            @Override
            public boolean isRebased() {
                return false;
            }

            @Override
            public MethodDescription.InDefinedShape getResolvedMethod() {
                return methodDescription;
            }

            @Override
            public StackManipulation getAdditionalArguments() {
                throw new IllegalStateException("Cannot process additional arguments for non-rebased method: " + methodDescription);
            }

            @Override
            public boolean equals(Object other) {
                return this == other || !(other == null || getClass() != other.getClass())
                        && methodDescription.equals(((Preserved) other).methodDescription);
            }

            @Override
            public int hashCode() {
                return methodDescription.hashCode();
            }

            @Override
            public String toString() {
                return "MethodRebaseResolver.Resolution.Preserved{methodDescription=" + methodDescription + '}';
            }
        }

        /**
         * A {@link MethodRebaseResolver.Resolution} of a rebased method.
         */
        class ForRebasedMethod implements Resolution {

            /**
             * The rebased method.
             */
            private final MethodDescription.InDefinedShape methodDescription;

            /**
             * Creates a resolution for a rebased method.
             *
             * @param methodDescription The rebased method.
             */
            protected ForRebasedMethod(MethodDescription.InDefinedShape methodDescription) {
                this.methodDescription = methodDescription;
            }

            /**
             * Resolves a rebasement for the provided method.
             *
             * @param methodDescription     The method to be rebased.
             * @param methodNameTransformer The transformer to use for renaming the method.
             * @return A resolution for rebasing the provided method.
             */
            public static Resolution of(MethodDescription.InDefinedShape methodDescription, MethodNameTransformer methodNameTransformer) {
                return new ForRebasedMethod(new RebasedMethod(methodDescription, methodNameTransformer));
            }

            @Override
            public boolean isRebased() {
                return true;
            }

            @Override
            public MethodDescription.InDefinedShape getResolvedMethod() {
                return methodDescription;
            }

            @Override
            public StackManipulation getAdditionalArguments() {
                return StackManipulation.Trivial.INSTANCE;
            }

            @Override
            public boolean equals(Object other) {
                return this == other || !(other == null || getClass() != other.getClass())
                        && methodDescription.equals(((ForRebasedMethod) other).methodDescription);
            }

            @Override
            public int hashCode() {
                return methodDescription.hashCode();
            }

            @Override
            public String toString() {
                return "MethodRebaseResolver.Resolution.ForRebasedMethod{methodDescription=" + methodDescription + '}';
            }

            /**
             * A description of a rebased method.
             */
            protected static class RebasedMethod extends MethodDescription.InDefinedShape.AbstractBase {

                /**
                 * The method that is being rebased.
                 */
                private final InDefinedShape methodDescription;

                /**
                 * The transformer to use for renaming the method.
                 */
                private final MethodNameTransformer methodNameTransformer;

                /**
                 * Creates a new rebased method.
                 *
                 * @param methodDescription     The method that is being rebased.
                 * @param methodNameTransformer The transformer to use for renaming the method.
                 */
                protected RebasedMethod(InDefinedShape methodDescription, MethodNameTransformer methodNameTransformer) {
                    this.methodDescription = methodDescription;
                    this.methodNameTransformer = methodNameTransformer;
                }

                @Override
                public GenericTypeDescription getReturnType() {
                    return methodDescription.getReturnType().asRawType();
                }

                @Override
                public ParameterList<ParameterDescription.InDefinedShape> getParameters() {
                    return new ParameterList.Explicit.ForTypes(this, methodDescription.getParameters().asTypeList().asRawTypes());
                }

                @Override
                public GenericTypeList getExceptionTypes() {
                    return methodDescription.getExceptionTypes().asErasures().asGenericTypes();
                }

                @Override
                public Object getDefaultValue() {
                    return MethodDescription.NO_DEFAULT_VALUE;
                }

                @Override
                public GenericTypeList getTypeVariables() {
                    return new GenericTypeList.Empty();
                }

                @Override
                public AnnotationList getDeclaredAnnotations() {
                    return new AnnotationList.Empty();
                }

                @Override
                public TypeDescription getDefiningType() {
                    return methodDescription.getDefiningType();
                }

                @Override
                public int getModifiers() {
                    return Opcodes.ACC_SYNTHETIC
                            | (methodDescription.isStatic() ? Opcodes.ACC_STATIC : EMPTY_MASK)
                            | (methodDescription.isNative() ? Opcodes.ACC_NATIVE : EMPTY_MASK)
<<<<<<< HEAD
                            | (methodDescription.getDefiningType().isClassType() ? Opcodes.ACC_PRIVATE : Opcodes.ACC_PUBLIC);
=======
                            | (methodDescription.getDeclaringType().isInterface() ? Opcodes.ACC_PUBLIC : Opcodes.ACC_PRIVATE);
>>>>>>> 04e4a52b
                }

                @Override
                public String getInternalName() {
                    return methodNameTransformer.transform(methodDescription);
                }
            }
        }

        /**
         * A {@link MethodRebaseResolver.Resolution} of a rebased constructor.
         */
        class ForRebasedConstructor implements Resolution {

            /**
             * The rebased constructor.
             */
            private final MethodDescription.InDefinedShape methodDescription;

            /**
             * Creates a new resolution for a rebased constructor.
             *
             * @param methodDescription The rebased constructor.
             */
            protected ForRebasedConstructor(MethodDescription.InDefinedShape methodDescription) {
                this.methodDescription = methodDescription;
            }

            /**
             * Resolves a constructor rebasement.
             *
             * @param methodDescription The constructor to rebase.
             * @param placeholderType   The placeholder type to use to distinguish the constructor's signature.
             * @return A resolution of the provided constructor.
             */
            public static Resolution of(MethodDescription.InDefinedShape methodDescription, TypeDescription placeholderType) {
                return new ForRebasedConstructor(new RebasedConstructor(methodDescription, placeholderType));
            }

            @Override
            public boolean isRebased() {
                return true;
            }

            @Override
            public MethodDescription.InDefinedShape getResolvedMethod() {
                return methodDescription;
            }

            @Override
            public StackManipulation getAdditionalArguments() {
                return NullConstant.INSTANCE;
            }

            @Override
            public boolean equals(Object other) {
                return this == other || !(other == null || getClass() != other.getClass())
                        && methodDescription.equals(((ForRebasedConstructor) other).methodDescription);
            }

            @Override
            public int hashCode() {
                return methodDescription.hashCode();
            }

            @Override
            public String toString() {
                return "MethodRebaseResolver.Resolution.ForRebasedConstructor{methodDescription=" + methodDescription + '}';
            }

            /**
             * An description of a rebased constructor.
             */
            protected static class RebasedConstructor extends MethodDescription.InDefinedShape.AbstractBase {

                /**
                 * The constructor that is rebased.
                 */
                private final InDefinedShape methodDescription;

                /**
                 * The placeholder type that is used to distinguish the constructor's signature.
                 */
                private final TypeDescription placeholderType;

                /**
                 * Creates a new rebased constructor.
                 *
                 * @param methodDescription The constructor that is rebased.
                 * @param placeholderType   The placeholder type that is used to distinguish the constructor's signature.
                 */
                protected RebasedConstructor(InDefinedShape methodDescription, TypeDescription placeholderType) {
                    this.methodDescription = methodDescription;
                    this.placeholderType = placeholderType;
                }

                @Override
                public GenericTypeDescription getReturnType() {
                    return GenericTypeDescription.VOID;
                }

                @Override
                public ParameterList<ParameterDescription.InDefinedShape> getParameters() {
                    return new ParameterList.Explicit.ForTypes(this, join(methodDescription.getParameters().asTypeList().asRawTypes(), placeholderType.asGenericType()));
                }

                @Override
                public GenericTypeList getExceptionTypes() {
                    return methodDescription.getExceptionTypes().asErasures().asGenericTypes();
                }

                @Override
                public Object getDefaultValue() {
                    return MethodDescription.NO_DEFAULT_VALUE;
                }

                @Override
                public GenericTypeList getTypeVariables() {
                    return new GenericTypeList.Empty();
                }

                @Override
                public AnnotationList getDeclaredAnnotations() {
                    return new AnnotationList.Empty();
                }

                @Override
                public TypeDescription getDefiningType() {
                    return methodDescription.getDefiningType();
                }

                @Override
                public int getModifiers() {
                    return Opcodes.ACC_SYNTHETIC | Opcodes.ACC_PRIVATE;
                }

                @Override
                public String getInternalName() {
                    return MethodDescription.CONSTRUCTOR_INTERNAL_NAME;
                }
            }
        }
    }

    /**
     * A default implementation of a method rebase resolver.
     */
    class Default implements MethodRebaseResolver {

        /**
         * A mapping of rebased methods to their existing resolutions.
         */
        private final Map<MethodDescription.InDefinedShape, Resolution> resolutions;

        /**
         * A list of dynamic types that need to be appended to the created type in order to allow for the rebasement.
         */
        private final List<DynamicType> dynamicTypes;

        /**
         * Creates a new default method rebased resolver.
         *
         * @param resolutions  A mapping of rebased methods to their existing resolutions.
         * @param dynamicTypes A list of dynamic types that need to be appended to the created type in order to allow for the rebasement.
         */
        protected Default(Map<MethodDescription.InDefinedShape, Resolution> resolutions, List<DynamicType> dynamicTypes) {
            this.resolutions = resolutions;
            this.dynamicTypes = dynamicTypes;
        }

        /**
         * Creates a new method rebase resolver.
         *
         * @param instrumentedType            The instrumented type.
         * @param rebaseableMethods           The methods that are possible to rebase.
         * @param classFileVersion            The class file version for the instrumentation.
         * @param auxiliaryTypeNamingStrategy The naming strategy for naming a potential auxiliary type.
         * @param methodNameTransformer       A transformer for method names.
         * @return A method rebase resolver that is capable of rebasing any of the provided methods.
         */
        public static MethodRebaseResolver make(TypeDescription instrumentedType,
                                                MethodList<MethodDescription.InDefinedShape> rebaseableMethods,
                                                ClassFileVersion classFileVersion,
                                                AuxiliaryType.NamingStrategy auxiliaryTypeNamingStrategy,
                                                MethodNameTransformer methodNameTransformer) {
            DynamicType placeholderType = null;
            Map<MethodDescription.InDefinedShape, Resolution> resolutions = new HashMap<MethodDescription.InDefinedShape, Resolution>(rebaseableMethods.size());
            for (MethodDescription.InDefinedShape instrumentedMethod : rebaseableMethods) {
                Resolution resolution;
                if (instrumentedMethod.isConstructor()) {
                    if (placeholderType == null) {
                        placeholderType = TrivialType.INSTANCE.make(auxiliaryTypeNamingStrategy.name(instrumentedType),
                                classFileVersion,
                                AuxiliaryType.MethodAccessorFactory.Illegal.INSTANCE);
                    }
                    resolution = Resolution.ForRebasedConstructor.of(instrumentedMethod, placeholderType.getTypeDescription());
                } else {
                    resolution = Resolution.ForRebasedMethod.of(instrumentedMethod, methodNameTransformer);
                }
                resolutions.put(instrumentedMethod, resolution);
            }
            return placeholderType == null
                    ? new Default(resolutions, Collections.<DynamicType>emptyList())
                    : new Default(resolutions, Collections.singletonList(placeholderType));
        }

        @Override
        public Resolution resolve(MethodDescription.InDefinedShape methodDescription) {
            Resolution resolution = resolutions.get(methodDescription);
            return resolution == null
                    ? new Resolution.Preserved(methodDescription)
                    : resolution;
        }

        @Override
        public List<DynamicType> getAuxiliaryTypes() {
            return dynamicTypes;
        }

        @Override
        public boolean equals(Object other) {
            return this == other || !(other == null || getClass() != other.getClass())
                    && resolutions.equals(((Default) other).resolutions)
                    && dynamicTypes.equals(((Default) other).dynamicTypes);
        }

        @Override
        public int hashCode() {
            return 31 * resolutions.hashCode() + dynamicTypes.hashCode();
        }

        @Override
        public String toString() {
            return "MethodRebaseResolver.Default{" +
                    "resolutions=" + resolutions +
                    ", dynamicTypes=" + dynamicTypes +
                    '}';
        }
    }
}<|MERGE_RESOLUTION|>--- conflicted
+++ resolved
@@ -412,11 +412,7 @@
                     return Opcodes.ACC_SYNTHETIC
                             | (methodDescription.isStatic() ? Opcodes.ACC_STATIC : EMPTY_MASK)
                             | (methodDescription.isNative() ? Opcodes.ACC_NATIVE : EMPTY_MASK)
-<<<<<<< HEAD
-                            | (methodDescription.getDefiningType().isClassType() ? Opcodes.ACC_PRIVATE : Opcodes.ACC_PUBLIC);
-=======
-                            | (methodDescription.getDeclaringType().isInterface() ? Opcodes.ACC_PUBLIC : Opcodes.ACC_PRIVATE);
->>>>>>> 04e4a52b
+                            | (methodDescription.getDefiningType().isInterface() ? Opcodes.ACC_PUBLIC : Opcodes.ACC_PRIVATE);
                 }
 
                 @Override
