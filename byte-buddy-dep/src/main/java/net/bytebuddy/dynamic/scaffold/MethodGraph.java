--- conflicted
+++ resolved
@@ -500,17 +500,10 @@
             @Override
             public MethodGraph.Linked compile(TypeRepresentation typeRepresentation, TypeDescription viewPoint) {
                 Map<GenericTypeDescription, Key.Store<T>> snapshots = new HashMap<GenericTypeDescription, Key.Store<T>>();
-<<<<<<< HEAD
                 Key.Store<?> rootStore = doAnalyze(typeRepresentation, snapshots, isVirtual().and(isVisibleTo(viewPoint)));
                 GenericTypeDescription superType = typeRepresentation.getSuperType();
                 List<GenericTypeDescription> interfaceTypes = typeRepresentation.getInterfaces();
-                Map<TypeDescription, MethodGraph> interfaceGraphs = new HashMap<TypeDescription, MethodGraph>(interfaceTypes.size());
-=======
-                Key.Store<?> rootStore = doAnalyze(typeDescription, snapshots, isVirtual().and(isVisibleTo(viewPoint)));
-                GenericTypeDescription superType = typeDescription.getSuperType();
-                List<GenericTypeDescription> interfaceTypes = typeDescription.getInterfaces();
                 Map<TypeDescription, MethodGraph> interfaceGraphs = new HashMap<TypeDescription, MethodGraph>();
->>>>>>> 5127d1b0
                 for (GenericTypeDescription interfaceType : interfaceTypes) {
                     interfaceGraphs.put(interfaceType.asErasure(), snapshots.get(interfaceType).asGraph(merger));
                 }
