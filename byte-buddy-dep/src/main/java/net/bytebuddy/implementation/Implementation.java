--- conflicted
+++ resolved
@@ -854,15 +854,9 @@
 
                 @Override
                 public int getModifiers() {
-<<<<<<< HEAD
-                    return Opcodes.ACC_SYNTHETIC | getBaseModifiers() | (getDefiningType().isClassType()
-                            ? Opcodes.ACC_FINAL
-                            : Opcodes.ACC_PUBLIC);
-=======
-                    return Opcodes.ACC_SYNTHETIC | getBaseModifiers() | (getDeclaringType().isInterface()
+                    return Opcodes.ACC_SYNTHETIC | getBaseModifiers() | (getDefiningType().isInterface()
                             ? Opcodes.ACC_PUBLIC
                             : Opcodes.ACC_FINAL);
->>>>>>> 04e4a52b
                 }
 
                 /**
