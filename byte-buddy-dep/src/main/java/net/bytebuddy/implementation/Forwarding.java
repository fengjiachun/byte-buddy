package net.bytebuddy.implementation;

import net.bytebuddy.description.field.FieldDescription;
import net.bytebuddy.description.method.MethodDescription;
import net.bytebuddy.description.type.TypeDescription;
import net.bytebuddy.description.type.generic.GenericTypeDescription;
import net.bytebuddy.dynamic.scaffold.InstrumentedType;
import net.bytebuddy.implementation.bytecode.ByteCodeAppender;
import net.bytebuddy.implementation.bytecode.StackManipulation;
import net.bytebuddy.implementation.bytecode.member.FieldAccess;
import net.bytebuddy.implementation.bytecode.member.MethodInvocation;
import net.bytebuddy.implementation.bytecode.member.MethodReturn;
import net.bytebuddy.implementation.bytecode.member.MethodVariableAccess;
import org.objectweb.asm.MethodVisitor;
import org.objectweb.asm.Opcodes;

import static net.bytebuddy.matcher.ElementMatchers.named;
import static net.bytebuddy.utility.ByteBuddyCommons.*;

/**
 * This implementation forwards method invocations to another instance. For this, the intercepted method must be
 * defined on a super type of the given delegation target. Static methods cannot be forwarded as they are not
 * invoked on an instance.
 *
 * @see MethodDelegation
 */
public class Forwarding implements Implementation {

    /**
     * The prefix of any implicit field name for storing a delegate..
     */
    private static final String FIELD_PREFIX = "forwarding";

    /**
     * The name of the field.
     */
    protected final String fieldName;

    /**
     * The type of the field.
     */
    protected final GenericTypeDescription fieldType;

    /**
     * A handler for preparing the instrumented type and the field invocation operation.
     */
    protected final PreparationHandler preparationHandler;

    /**
     * Creates a new forwarding implementation.
     *
     * @param fieldName          The name of the field.
     * @param fieldType          The type of the field.
     * @param preparationHandler A handler for preparing the instrumented type and the field invocation operation.
     */
    protected Forwarding(String fieldName, GenericTypeDescription fieldType, PreparationHandler preparationHandler) {
        this.fieldName = fieldName;
        this.fieldType = fieldType;
        this.preparationHandler = preparationHandler;
    }

    /**
     * Forwards all intercepted method invocations to the given instance which is stored in a {@code static} field
     * of the instrumented class. The field name is generated from the instance's hash code.
     *
     * @param delegate The delegate to which all intercepted methods should be forwarded.
     * @return A corresponding implementation.
     */
    public static Implementation to(Object delegate) {
        return to(delegate, String.format("%s$%d", FIELD_PREFIX, delegate.hashCode()));
    }

    /**
     * Forwards all intercepted method invocations to the given instance which is stored in a {@code static} field
     * of the instrumented class.
     *
     * @param delegate  The delegate to which all intercepted methods should be forwarded.
     * @param fieldName The name of the field in which the delegate should be stored.
     * @return A corresponding implementation.
     */
    public static Implementation to(Object delegate, String fieldName) {
        return new Forwarding(isValidIdentifier(fieldName),
                new GenericTypeDescription.ForNonGenericType.OfLoadedType(nonNull(delegate).getClass()),
                new PreparationHandler.ForStaticInstance(delegate));
    }

    /**
     * Forwards all intercepted method invocations to a {@code static} field of the instrumented class. The value
     * of this field must be set explicitly.
     *
     * @param fieldName The name of the field in which the delegate should be stored.
     * @param fieldType The type of the field and thus the type of which the delegate is assumed to be of.
     * @return A corresponding implementation.
     */
    public static Implementation toStaticField(String fieldName, Class<?> fieldType) {
        return toStaticField(fieldName, new GenericTypeDescription.ForNonGenericType.OfLoadedType(nonNull(fieldType)));
    }

    /**
     * Forwards all intercepted method invocations to a {@code static} field of the instrumented class. The value
     * of this field must be set explicitly.
     *
     * @param fieldName The name of the field in which the delegate should be stored.
     * @param fieldType The type of the field and thus the type of which the delegate is assumed to be of.
     * @return A corresponding implementation.
     */
    public static Implementation toStaticField(String fieldName, GenericTypeDescription fieldType) {
        return new Forwarding(isValidIdentifier(fieldName),
                isActualType(fieldType),
                PreparationHandler.ForStaticField.INSTANCE);
    }

    /**
     * Forwards all intercepted method invocations to an instance field of the instrumented class. The value
     * of this field must be set explicitly.
     *
     * @param fieldName The name of the field in which the delegate should be stored.
     * @param fieldType The type of the field and thus the type of which the delegate is assumed to be of.
     * @return A corresponding implementation.
     */
    public static Implementation toInstanceField(String fieldName, Class<?> fieldType) {
        return toInstanceField(fieldName, new GenericTypeDescription.ForNonGenericType.OfLoadedType(nonNull(fieldType)));
    }

    /**
     * Forwards all intercepted method invocations to an instance field of the instrumented class. The value
     * of this field must be set explicitly.
     *
     * @param fieldName The name of the field in which the delegate should be stored.
     * @param fieldType The type of the field and thus the type of which the delegate is assumed to be of.
     * @return A corresponding implementation.
     */
    public static Implementation toInstanceField(String fieldName, GenericTypeDescription fieldType) {
        return new Forwarding(isValidIdentifier(fieldName),
                nonNull(fieldType),
                PreparationHandler.ForInstanceField.INSTANCE);
    }

    @Override
    public ByteCodeAppender appender(Target implementationTarget) {
        return new Appender(loadDelegate(implementationTarget.getTypeDescription()));
    }

    /**
     * Loads the field onto the operand stack.
     *
     * @param instrumentedType The instrumented type that declares the field.
     * @return A stack manipulation for loading the field value onto the operand stack.
     */
    private StackManipulation loadDelegate(TypeDescription instrumentedType) {
        return new StackManipulation.Compound(preparationHandler.loadFieldOwner(),
                FieldAccess.forField(instrumentedType.getDeclaredFields().filter((named(fieldName))).getOnly()).getter());
    }

    @Override
    public InstrumentedType prepare(InstrumentedType instrumentedType) {
        return preparationHandler.prepare(instrumentedType, fieldName, fieldType);
    }

    @Override
    public boolean equals(Object other) {
        if (this == other) return true;
        if (other == null || getClass() != other.getClass()) return false;
        Forwarding that = (Forwarding) other;
        return fieldName.equals(that.fieldName)
                && fieldType.equals(that.fieldType)
                && preparationHandler.equals(that.preparationHandler);
    }

    @Override
    public int hashCode() {
        int result = fieldName.hashCode();
        result = 31 * result + fieldType.hashCode();
        result = 31 * result + preparationHandler.hashCode();
        return result;
    }

    @Override
    public String toString() {
        return "Forwarding{" +
                "fieldName='" + fieldName + '\'' +
                ", fieldType=" + fieldType +
                ", preparationHandler=" + preparationHandler +
                '}';
    }

    /**
     * A handler for preparing a {@link net.bytebuddy.implementation.Forwarding} implementation.
     */
    protected interface PreparationHandler {

        /**
         * Prepares the instrumented type.
         *
         * @param instrumentedType The instrumented type to prepare.
         * @param fieldName        The name of the field in which the delegate should be stored.
         * @param fieldType        The type of the field.
         * @return The prepared instrumented type.
         */
        InstrumentedType prepare(InstrumentedType instrumentedType, String fieldName, GenericTypeDescription fieldType);

        /**
         * Creates a stack manipulation for loading the field owner onto the operand stack.
         *
         * @return A stack manipulation for loading the field owner onto the operand stack.
         */
        StackManipulation loadFieldOwner();

        /**
         * A preparation handler for an unset instance that is stored in an instance field.
         */
        enum ForInstanceField implements PreparationHandler {

            /**
             * The singleton instance.
             */
            INSTANCE;

            @Override
<<<<<<< HEAD
            public InstrumentedType prepare(InstrumentedType instrumentedType, String fieldName, GenericTypeDescription fieldType) {
                if (!instrumentedType.isClassType()) {
=======
            public InstrumentedType prepare(InstrumentedType instrumentedType, String fieldName, TypeDescription fieldType) {
                if (instrumentedType.isInterface()) {
>>>>>>> 04e4a52b
                    throw new IllegalStateException("Cannot define instance field '" + fieldName + "' for " + instrumentedType);
                }
                return instrumentedType.withField(new FieldDescription.Token(fieldName, Opcodes.ACC_SYNTHETIC | Opcodes.ACC_PUBLIC, fieldType));
            }

            @Override
            public StackManipulation loadFieldOwner() {
                return MethodVariableAccess.REFERENCE.loadOffset(0);
            }

            @Override
            public String toString() {
                return "Forwarding.PreparationHandler.ForInstanceField." + name();
            }
        }

        /**
         * A preparation handler for an unset instance that is stored in a {@code static} field.
         */
        enum ForStaticField implements PreparationHandler {

            /**
             * The singleton instance.
             */
            INSTANCE;

            @Override
            public InstrumentedType prepare(InstrumentedType instrumentedType, String fieldName, GenericTypeDescription fieldType) {
                return instrumentedType.withField(new FieldDescription.Token(fieldName,
                        Opcodes.ACC_SYNTHETIC | Opcodes.ACC_PUBLIC | Opcodes.ACC_STATIC,
                        fieldType));
            }

            @Override
            public StackManipulation loadFieldOwner() {
                return StackManipulation.Trivial.INSTANCE;
            }

            @Override
            public String toString() {
                return "Forwarding.PreparationHandler.ForStaticField." + name();
            }
        }

        /**
         * A preparation handler for an explicit instance that is stored in a {@code static} field.
         */
        class ForStaticInstance implements PreparationHandler {

            /**
             * The target of the delegation.
             */
            private final Object target;

            /**
             * Creates a new preparation handler for an explicit instance.
             *
             * @param target The target of the delegation.
             */
            public ForStaticInstance(Object target) {
                this.target = target;
            }

            @Override
            public InstrumentedType prepare(InstrumentedType instrumentedType, String fieldName, GenericTypeDescription fieldType) {
                return instrumentedType
                        .withField(new FieldDescription.Token(fieldName, Opcodes.ACC_SYNTHETIC | Opcodes.ACC_PUBLIC | Opcodes.ACC_STATIC, fieldType))
                        .withInitializer(LoadedTypeInitializer.ForStaticField.accessible(fieldName, target));
            }

            @Override
            public StackManipulation loadFieldOwner() {
                return StackManipulation.Trivial.INSTANCE;
            }

            @Override
            public boolean equals(Object other) {
                return this == other || !(other == null || getClass() != other.getClass())
                        && target.equals(((ForStaticInstance) other).target);
            }

            @Override
            public int hashCode() {
                return target.hashCode();
            }

            @Override
            public String toString() {
                return "Forwarding.PreparationHandler.ForStaticInstance{target=" + target + '}';
            }
        }
    }

    /**
     * An appender for implementing a {@link net.bytebuddy.implementation.Forwarding} operation.
     */
    protected class Appender implements ByteCodeAppender {

        /**
         * The stack manipulation for loading the delegate onto the stack, i.e. the field loading operation.
         */
        private final StackManipulation delegateLoadingInstruction;

        /**
         * Creates a new appender.
         *
         * @param delegateLoadingInstruction The stack manipulation for loading the delegate onto the stack, i.e.
         *                                   the field loading operation.
         */
        private Appender(StackManipulation delegateLoadingInstruction) {
            this.delegateLoadingInstruction = delegateLoadingInstruction;
        }

        @Override
        public Size apply(MethodVisitor methodVisitor, Context implementationContext, MethodDescription instrumentedMethod) {
            if (!instrumentedMethod.isInvokableOn(fieldType.asErasure())) {
                throw new IllegalArgumentException("Cannot forward " + instrumentedMethod + " to " + fieldType);
            } else if (instrumentedMethod.isStatic()) {
                throw new IllegalArgumentException("Cannot forward the static method " + instrumentedMethod);
            }
            StackManipulation.Size stackSize = new StackManipulation.Compound(
                    delegateLoadingInstruction,
                    MethodVariableAccess.allArgumentsOf(instrumentedMethod),
                    MethodInvocation.invoke(instrumentedMethod).virtual(fieldType.asErasure()),
                    MethodReturn.returning(instrumentedMethod.getReturnType().asErasure())
            ).apply(methodVisitor, implementationContext);
            return new Size(stackSize.getMaximalSize(), instrumentedMethod.getStackSize());
        }

        @Override
        public boolean equals(Object other) {
            return this == other || !(other == null || getClass() != other.getClass())
                    && delegateLoadingInstruction.equals(((Appender) other).delegateLoadingInstruction)
                    && Forwarding.this.equals(((Appender) other).getForwarding());
        }

        /**
         * Returns the outer instance.
         *
         * @return The outer instance.
         */
        private Forwarding getForwarding() {
            return Forwarding.this;
        }

        @Override
        public int hashCode() {
            return Forwarding.this.hashCode() + 31 * delegateLoadingInstruction.hashCode();
        }

        @Override
        public String toString() {
            return "Forwarding.Appender{delegateLoadingInstruction=" + delegateLoadingInstruction + '}';
        }
    }
}<|MERGE_RESOLUTION|>--- conflicted
+++ resolved
@@ -217,13 +217,8 @@
             INSTANCE;
 
             @Override
-<<<<<<< HEAD
             public InstrumentedType prepare(InstrumentedType instrumentedType, String fieldName, GenericTypeDescription fieldType) {
-                if (!instrumentedType.isClassType()) {
-=======
-            public InstrumentedType prepare(InstrumentedType instrumentedType, String fieldName, TypeDescription fieldType) {
                 if (instrumentedType.isInterface()) {
->>>>>>> 04e4a52b
                     throw new IllegalStateException("Cannot define instance field '" + fieldName + "' for " + instrumentedType);
                 }
                 return instrumentedType.withField(new FieldDescription.Token(fieldName, Opcodes.ACC_SYNTHETIC | Opcodes.ACC_PUBLIC, fieldType));
