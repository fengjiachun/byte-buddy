package net.bytebuddy.dynamic.scaffold.subclass;

import net.bytebuddy.ByteBuddy;
import net.bytebuddy.description.annotation.AnnotationDescription;
import net.bytebuddy.description.modifier.Visibility;
import net.bytebuddy.description.type.PackageDescription;
import net.bytebuddy.dynamic.AbstractDynamicTypeBuilderTest;
import net.bytebuddy.dynamic.DynamicType;
import net.bytebuddy.dynamic.loading.ByteArrayClassLoader;
import net.bytebuddy.dynamic.loading.ClassLoadingStrategy;
import net.bytebuddy.implementation.FixedValue;
import net.bytebuddy.implementation.StubMethod;
<<<<<<< HEAD
import net.bytebuddy.test.utility.*;
=======
import net.bytebuddy.test.utility.JavaVersionRule;
import net.bytebuddy.test.utility.ObjectPropertyAssertion;
import net.bytebuddy.test.utility.PrecompiledTypeClassLoader;
>>>>>>> c875196c
import org.hamcrest.core.Is;
import org.junit.Before;
import org.junit.Rule;
import org.junit.Test;
import org.junit.rules.MethodRule;
import org.objectweb.asm.Opcodes;

import java.lang.annotation.Annotation;
import java.lang.annotation.Retention;
import java.lang.annotation.RetentionPolicy;
import java.lang.reflect.Constructor;
import java.lang.reflect.Method;
import java.net.URL;
import java.net.URLClassLoader;
import java.util.Collections;
import java.util.HashMap;
import java.util.List;
import java.util.Map;

import static net.bytebuddy.matcher.ElementMatchers.isDeclaredBy;
import static net.bytebuddy.matcher.ElementMatchers.named;
import static org.hamcrest.CoreMatchers.is;
import static org.hamcrest.CoreMatchers.notNullValue;
import static org.hamcrest.MatcherAssert.assertThat;
import static org.junit.Assert.assertNotEquals;

public class SubclassDynamicTypeBuilderTest extends AbstractDynamicTypeBuilderTest {

    private static final String FOO = "foo", BAR = "bar", QUX = "qux";

    private static final String DEFAULT_METHOD_INTERFACE = "net.bytebuddy.test.precompiled.SingleDefaultMethodInterface";

    private static final String PARAMETER_NAME_CLASS = "net.bytebuddy.test.precompiled.ParameterNames";

    private static final Object STATIC_FIELD = null;

    private static final String INTERFACE_STATIC_FIELD_NAME = "FOO";

    @Rule
    public MethodRule javaVersionRule = new JavaVersionRule();

    private ClassLoader classLoader;

    @Before
    public void setUp() throws Exception {
        classLoader = new PrecompiledTypeClassLoader(getClass().getClassLoader());
    }

    @Override
    protected DynamicType.Builder<?> createPlain() {
        return new ByteBuddy().subclass(Object.class);
    }

    protected DynamicType.Builder<?> create(Class<?> type) {
        return new ByteBuddy().subclass(type);
    }

    @Test
    public void testSimpleSubclass() throws Exception {
        Class<?> type = new ByteBuddy()
                .subclass(Object.class)
                .make()
                .load(getClass().getClassLoader(), ClassLoadingStrategy.Default.WRAPPER)
                .getLoaded();
        assertThat(type.getDeclaredMethods().length, is(0));
        assertThat(type.getDeclaredConstructors().length, is(1));
        assertThat(type.getDeclaredConstructor(), notNullValue(Constructor.class));
        assertThat(Object.class.isAssignableFrom(type), is(true));
        assertNotEquals(Object.class, type);
        assertThat(type.newInstance(), notNullValue(Object.class));
        assertThat(type.isInterface(), is(false));
        assertThat(type.isAnnotation(), is(false));
    }

    @Test
    public void testSimpleSubclassWithoutConstructor() throws Exception {
        Class<?> type = new ByteBuddy()
                .subclass(Object.class, ConstructorStrategy.Default.NO_CONSTRUCTORS)
                .make()
                .load(getClass().getClassLoader(), ClassLoadingStrategy.Default.WRAPPER)
                .getLoaded();
        assertThat(type.getDeclaredMethods().length, is(0));
        assertThat(type.getDeclaredConstructors().length, is(0));
        assertThat(Object.class.isAssignableFrom(type), is(true));
        assertNotEquals(Object.class, type);
        assertThat(type.isInterface(), is(false));
        assertThat(type.isAnnotation(), is(false));
    }

    @Test
    public void testSimpleSubclassWithDefaultConstructor() throws Exception {
        Class<? extends DefaultConstructor> type = new ByteBuddy()
                .subclass(DefaultConstructor.class, ConstructorStrategy.Default.DEFAULT_CONSTRUCTOR)
                .make()
                .load(getClass().getClassLoader(), ClassLoadingStrategy.Default.WRAPPER)
                .getLoaded();
        assertThat(type.getDeclaredMethods().length, is(0));
        assertThat(type.getDeclaredConstructors().length, is(1));
        assertThat(type.getDeclaredConstructor(), notNullValue(Constructor.class));
        assertThat(DefaultConstructor.class.isAssignableFrom(type), is(true));
        assertNotEquals(DefaultConstructor.class, type);
        assertThat(type.newInstance(), notNullValue(DefaultConstructor.class));
        assertThat(type.isInterface(), is(false));
        assertThat(type.isAnnotation(), is(false));
    }

    @Test(expected = IllegalArgumentException.class)
    public void testNonExtendableIsIllegal() throws Exception {
        new ByteBuddy().subclass(String.class);
    }

    @Test
    public void testInterfaceDefinition() throws Exception {
        Class<? extends SimpleInterface> type = new ByteBuddy()
                .makeInterface(SimpleInterface.class)
                .defineMethod(FOO, void.class, Collections.<Class<?>>singletonList(Void.class), Visibility.PUBLIC)
                .withoutCode()
                .make()
                .load(getClass().getClassLoader(), ClassLoadingStrategy.Default.WRAPPER)
                .getLoaded();
        assertThat(type.getDeclaredMethods().length, is(1));
        assertThat(type.getDeclaredMethod(FOO, Void.class), notNullValue(Method.class));
        assertThat(type.getDeclaredConstructors().length, is(0));
        assertThat(SimpleInterface.class.isAssignableFrom(type), is(true));
        assertNotEquals(SimpleInterface.class, type);
        assertThat(type.isInterface(), is(true));
        assertThat(type.isAnnotation(), is(false));
    }

    @Test
    public void testAnnotationDefinition() throws Exception {
        Class<? extends Annotation> type = new ByteBuddy()
                .makeAnnotation()
                .defineMethod(FOO, int.class, Collections.<Class<?>>emptyList(), Visibility.PUBLIC)
                .withoutCode()
                .defineMethod(BAR, String.class, Collections.<Class<?>>emptyList(), Visibility.PUBLIC)
                .withDefaultValue(FOO)
                .defineMethod(QUX, SimpleEnum.class, Collections.<Class<?>>emptyList(), Visibility.PUBLIC)
                .withDefaultValue(SimpleEnum.FIRST, SimpleEnum.class)
                .make()
                .load(getClass().getClassLoader(), ClassLoadingStrategy.Default.WRAPPER)
                .getLoaded();
        assertThat(type.getDeclaredMethods().length, is(3));
        assertThat(type.getDeclaredMethod(FOO), notNullValue(Method.class));
        assertThat(type.getDeclaredMethod(BAR).getDefaultValue(), is((Object) FOO));
        assertThat(type.getDeclaredMethod(QUX).getDefaultValue(), is((Object) SimpleEnum.FIRST));
        assertThat(type.getDeclaredConstructors().length, is(0));
        assertThat(Annotation.class.isAssignableFrom(type), is(true));
        assertNotEquals(Annotation.class, type);
        assertThat(type.isInterface(), is(true));
        assertThat(type.isAnnotation(), is(true));
    }

    @Test
    @SuppressWarnings("unchecked")
    public void testEnumerationDefinition() throws Exception {
        Class<? extends Enum<?>> type = new ByteBuddy()
                .makeEnumeration(FOO, BAR)
                .make()
                .load(getClass().getClassLoader(), ClassLoadingStrategy.Default.WRAPPER)
                .getLoaded();
        assertThat(type.getDeclaredMethods().length, is(2));
        assertThat(type.getDeclaredConstructors().length, is(1));
        assertThat(type.getDeclaredFields().length, is(3));
        assertThat(Enum.class.isAssignableFrom(type), is(true));
        assertNotEquals(Enum.class, type);
        assertThat(type.isInterface(), is(false));
        assertThat(type.isAnnotation(), is(false));
        assertThat(type.isEnum(), is(true));
        Enum foo = Enum.valueOf((Class) type, FOO);
        assertThat(foo.name(), is(FOO));
        assertThat(foo.ordinal(), is(0));
        Enum bar = Enum.valueOf((Class) type, BAR);
        assertThat(bar.name(), is(BAR));
        assertThat(bar.ordinal(), is(1));
    }

    @Test
    public void testPackageDefinition() throws Exception {
        Class<?> packageType = new ByteBuddy()
                .makePackage(FOO)
                .annotateType(AnnotationDescription.Builder.forType(Foo.class).make())
                .make()
                .load(getClass().getClassLoader(), ClassLoadingStrategy.Default.INJECTION)
                .getLoaded();
        assertThat(packageType.getSimpleName(), is(PackageDescription.PACKAGE_CLASS_NAME));
        assertThat(packageType.getName(), is(FOO + "." + PackageDescription.PACKAGE_CLASS_NAME));
        assertThat(packageType.getModifiers(), is(PackageDescription.PACKAGE_MODIFIERS));
        assertThat(packageType.getDeclaredFields().length, is(0));
        assertThat(packageType.getDeclaredMethods().length, is(0));
        assertThat(packageType.getDeclaredAnnotations().length, is(1));
        assertThat(packageType.getAnnotation(Foo.class), notNullValue(Foo.class));
    }

    @Test(expected = IllegalArgumentException.class)
    public void testEnumWithoutValuesIsIllegal() throws Exception {
        new ByteBuddy().makeEnumeration();
    }

    @Test
    @JavaVersionRule.Enforce(8)
    public void testDefaultMethodNonOverridden() throws Exception {
        Class<?> interfaceType = classLoader.loadClass(DEFAULT_METHOD_INTERFACE);
        Object interfaceMarker = interfaceType.getDeclaredField(INTERFACE_STATIC_FIELD_NAME).get(STATIC_FIELD);
        Method interfaceMethod = interfaceType.getDeclaredMethod(FOO);
        Class<?> dynamicType = new ByteBuddy()
                .subclass(interfaceType)
                .make()
                .load(classLoader, ClassLoadingStrategy.Default.WRAPPER)
                .getLoaded();
        assertThat(dynamicType.getDeclaredFields().length, Is.is(0));
        assertThat(dynamicType.getDeclaredMethods().length, Is.is(0));
        assertThat(interfaceMethod.invoke(dynamicType.newInstance()), Is.is(interfaceMarker));
    }

    @Test
    @JavaVersionRule.Enforce(8)
    public void testDefaultMethodOverridden() throws Exception {
        Class<?> interfaceType = classLoader.loadClass(DEFAULT_METHOD_INTERFACE);
        Method interfaceMethod = interfaceType.getDeclaredMethod(FOO);
        Class<?> dynamicType = new ByteBuddy()
                .subclass(interfaceType)
                .method(isDeclaredBy(interfaceType)).intercept(FixedValue.value(BAR))
                .make()
                .load(classLoader, ClassLoadingStrategy.Default.WRAPPER)
                .getLoaded();
        assertThat(dynamicType.getDeclaredFields().length, Is.is(0));
        assertThat(dynamicType.getDeclaredMethods().length, Is.is(1));
        assertThat(interfaceMethod.invoke(dynamicType.newInstance()), Is.is((Object) BAR));
    }

    @Test
    @JavaVersionRule.Enforce(8)
    public void testParameterMetaDataSubclassForLoaded() throws Exception {
        Class<?> dynamicType = new ByteBuddy()
                .subclass(classLoader.loadClass(PARAMETER_NAME_CLASS))
                .method(named(FOO)).intercept(StubMethod.INSTANCE)
                .make()
                .load(classLoader, ClassLoadingStrategy.Default.WRAPPER)
                .getLoaded();
        assertThat(dynamicType.getDeclaredMethods().length, Is.is(1));
        Class<?> executable = Class.forName("java.lang.reflect.Executable");
        Method getParameters = executable.getDeclaredMethod("getParameters");
        Class<?> parameter = Class.forName("java.lang.reflect.Parameter");
        Method getName = parameter.getDeclaredMethod("getName");
        Method getModifiers = parameter.getDeclaredMethod("getModifiers");
        Method first = dynamicType.getDeclaredMethod("foo", String.class, long.class, int.class);
        Object[] methodParameter = (Object[]) getParameters.invoke(first);
        assertThat(getName.invoke(methodParameter[0]), Is.is((Object) "first"));
        assertThat(getName.invoke(methodParameter[1]), Is.is((Object) "second"));
        assertThat(getName.invoke(methodParameter[2]), Is.is((Object) "third"));
        assertThat(getModifiers.invoke(methodParameter[0]), Is.is((Object) Opcodes.ACC_FINAL));
        assertThat(getModifiers.invoke(methodParameter[1]), Is.is((Object) 0));
        assertThat(getModifiers.invoke(methodParameter[2]), Is.is((Object) 0));
    }

    @Test
    public void testDoesNotOverrideMethodWithPackagePrivateReturnType() throws Exception {
        Map<String, byte[]> types = new HashMap<String, byte[]>();
        types.put(PackagePrivateReturnType.class.getName(), ClassFileExtraction.extract(PackagePrivateReturnType.class));
        types.put(PackagePrivateReturnType.Argument.class.getName(), ClassFileExtraction.extract(PackagePrivateReturnType.Argument.class));
        Class<?> type = create(PackagePrivateReturnType.class)
                .name("net.bytebuddy.test.generated." + FOO)
                .method(isDeclaredBy(PackagePrivateReturnType.class))
                .intercept(StubMethod.INSTANCE)
                .make()
                .load(new ByteArrayClassLoader(null, types, null, ByteArrayClassLoader.PersistenceHandler.LATENT), ClassLoadingStrategy.Default.WRAPPER)
                .getLoaded();
        assertThat(type.getDeclaredMethods().length, is(0));
    }

    @Test
    public void testDoesNotOverrideMethodWithPackagePrivateArgumentType() throws Exception {
        Map<String, byte[]> types = new HashMap<String, byte[]>();
        types.put(PackagePrivateArgumentType.class.getName(), ClassFileExtraction.extract(PackagePrivateArgumentType.class));
        types.put(PackagePrivateArgumentType.Argument.class.getName(), ClassFileExtraction.extract(PackagePrivateArgumentType.Argument.class));
        Class<?> type = create(PackagePrivateArgumentType.class)
                .name("net.bytebuddy.test.generated." + FOO)
                .method(isDeclaredBy(PackagePrivateArgumentType.class))
                .intercept(StubMethod.INSTANCE)
                .make()
                .load(new ByteArrayClassLoader(null, types, null, ByteArrayClassLoader.PersistenceHandler.LATENT), ClassLoadingStrategy.Default.WRAPPER)
                .getLoaded();
        assertThat(type.getDeclaredMethods().length, is(0));
    }

    @Test
    public void testDoesNotOverridePrivateMethod() throws Exception {
        Map<String, byte[]> types = new HashMap<String, byte[]>();
        types.put(PrivateMethod.class.getName(), ClassFileExtraction.extract(PrivateMethod.class));
        Class<?> type = create(PrivateMethod.class)
                .method(isDeclaredBy(PrivateMethod.class))
                .intercept(StubMethod.INSTANCE)
                .make()
                .load(new ByteArrayClassLoader(null, types, null, ByteArrayClassLoader.PersistenceHandler.LATENT), ClassLoadingStrategy.Default.WRAPPER)
                .getLoaded();
        assertThat(type.getDeclaredMethods().length, is(0));
    }

    @Test
    public void testObjectProperties() throws Exception {
        ObjectPropertyAssertion.of(SubclassDynamicTypeBuilder.class).create(new ObjectPropertyAssertion.Creator<List<?>>() {
            @Override
            public List<?> create() {
                return Collections.singletonList(new Object());
            }
        }).apply();
    }

    @SuppressWarnings("unused")
    public enum SimpleEnum {
        FIRST,
        SECOND
    }

    public interface SimpleInterface {

        void bar(Void arg);
    }

    @SuppressWarnings("unused")
    public static class DefaultConstructor {

        public DefaultConstructor() {
            /* empty */
        }

        public DefaultConstructor(Void arg) {
            /* empty */
        }
    }

<<<<<<< HEAD
    public static class PackagePrivateReturnType {

        public Argument foo() {
            return null;
        }

        static class Argument {
            /* empty */
        }
    }

    @SuppressWarnings("unused")
    public static class PackagePrivateArgumentType {

        public void foo(Argument argument) {
            /* empty */
        }

        static class Argument {
            /* empty */
        }
    }

    @SuppressWarnings("unused")
    public static class PrivateMethod {

        private void foo() {
            /* empty */
        }
=======
    @Retention(RetentionPolicy.RUNTIME)
    public @interface Foo {
        /* empty */
>>>>>>> c875196c
    }
}<|MERGE_RESOLUTION|>--- conflicted
+++ resolved
@@ -10,13 +10,10 @@
 import net.bytebuddy.dynamic.loading.ClassLoadingStrategy;
 import net.bytebuddy.implementation.FixedValue;
 import net.bytebuddy.implementation.StubMethod;
-<<<<<<< HEAD
-import net.bytebuddy.test.utility.*;
-=======
 import net.bytebuddy.test.utility.JavaVersionRule;
 import net.bytebuddy.test.utility.ObjectPropertyAssertion;
 import net.bytebuddy.test.utility.PrecompiledTypeClassLoader;
->>>>>>> c875196c
+import net.bytebuddy.test.utility.*;
 import org.hamcrest.core.Is;
 import org.junit.Before;
 import org.junit.Rule;
@@ -349,7 +346,6 @@
         }
     }
 
-<<<<<<< HEAD
     public static class PackagePrivateReturnType {
 
         public Argument foo() {
@@ -379,10 +375,10 @@
         private void foo() {
             /* empty */
         }
-=======
+    }
+
     @Retention(RetentionPolicy.RUNTIME)
     public @interface Foo {
         /* empty */
->>>>>>> c875196c
     }
 }